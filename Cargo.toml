--- conflicted
+++ resolved
@@ -17,17 +17,10 @@
 unstable = []
 
 [dependencies]
-<<<<<<< HEAD
-fancy-garbling = { git = "https://github.com/GaloisInc/fancy-garbling", branch="dev" }
-ocelot = { git = "https://github.com/GaloisInc/ocelot", branch="dev" }
-scuttlebutt = { git = "https://github.com/GaloisInc/scuttlebutt", branch="dev" }
-rand = "0.6.5"
-=======
-fancy-garbling = { git = "https://github.com/GaloisInc/fancy-garbling", branch = "dev" }
-ocelot = { git = "https://github.com/GaloisInc/ocelot", branch = "dev" }
-scuttlebutt = { git = "https://github.com/GaloisInc/scuttlebutt", branch = "dev" }
-rand = "0.6"
->>>>>>> 7b0d9f4a
+fancy-garbling = { git="https://github.com/GaloisInc/fancy-garbling", branch="dev" }
+ocelot         = { git="https://github.com/GaloisInc/ocelot",         branch="dev" }
+scuttlebutt    = { git="https://github.com/GaloisInc/scuttlebutt",    branch="dev" }
+rand           = "0.6.5"
 
 [dev-dependencies]
 criterion = "0.2"
