// -*- mode: rust; -*-
//
// This file is part of ocelot.
// Copyright © 2020 Galois, Inc.
// See LICENSE for licfensing information.

//! Single-point Subfield Vector Oblivious Linear Evaluation (SpsVOLE) and
//! LPN based Subfield Vector Oblivious Linear Evaluation (SVOLE) traits.

mod ggm_utils;
pub mod sp_svole;
pub mod svole_lpn;

/*use crate::errors::Error;
use rand_core::{CryptoRng, RngCore};
use scuttlebutt::{field::FiniteField as FF, AbstractChannel};

/// A trait for LpnsVole Sender.
pub trait LpnsVoleSender
where
    Self: Sized,
{
    /// Message type, restricted to types that are mutably-dereferencable as
    /// `u8` arrays, and implements Finite Field trait.
    type Msg: FF;
    /// Runs any one-time initialization.
    fn init<C: AbstractChannel, RNG: CryptoRng + RngCore>(
        channel: &mut C,
        rows: usize,
        cols: usize,
        d: usize,
        weight: usize,
        rng: &mut RNG,
    ) -> Result<Self, Error>;

    fn init_with_optimized_base_vole_gen<C: AbstractChannel, RNG: CryptoRng + RngCore>(
        channel: &mut C,
        rng: &mut RNG,
    ) -> Result<Self, Error>;
    /// This procedure can be run multiple times by passing base voles of length `k + t + r` and produces `n` number of lpn voles among which
    /// `k + t + r` voles can be used as base voles to the next iteration and the remaining ones are usable voles. Of course, all of the voles
    /// satisfies the vole correlation,
    /// i.e, outputs `u` and `w` such that `w = u'Δ + v` holds. Note that `u'` is the converted vector from
    /// `u` to the vector of elements of the extended field `FE`. `weight` represents the hamming weight of the
    /// error vecor `e` used in the LPN assumption and is suppose to be less than `cols`. Of course, it should also
    /// match with receiver input.
    fn send<C: AbstractChannel, RNG: CryptoRng + RngCore>(
        &mut self,
        channel: &mut C,
        rng: &mut RNG,
    ) -> Result<Vec<(<Self::Msg as FF>::PrimeField, Self::Msg)>, Error>;
}

/// A trait for LpnsVole Sender.
pub trait LpnsVoleReceiver
where
    Self: Sized,
{
    /// Message type, restricted to types that are mutably-dereferencable as
    /// `u8` arrays, and implements Finite Field trait.
    type Msg: FF;
    /// Runs any one-time initialization. `rows` and `cols` represent the the number of rows and columns of the
    /// matrix used in the LPN assumption, and `d` represent small constant used in `d-local linear codes` where each
    /// column of the matrix holds `d` non-zero entries uniformly. Also note that it is assumed, `rows < cols` and `d < cols`.
    fn init<C: AbstractChannel, RNG: CryptoRng + RngCore>(
        channel: &mut C,
        rows: usize,
        cols: usize,
        d: usize,
        weight: usize,
        rng: &mut RNG,
    ) -> Result<Self, Error>;
    fn init_with_optimized_base_vole_gen<C: AbstractChannel, RNG: CryptoRng + RngCore>(
        channel: &mut C,
        rng: &mut RNG,
    ) -> Result<Self, Error>;
    /// Returns the receiver's choice during the OT call.
    fn delta(&self) -> Self::Msg;
    /// This procedure can be run multiple times and produces `cols - rows` sVole correlations,
    /// i.e, outputs `u` and `w` such that `w = u'Δ + v` holds. Note that `u'` is the converted vector from
    /// `u` to the vector of elements of the extended field `FE`. `weight` represents the hamming weight of the
    /// error vecor `e` used in the LPN assumption and is suppose to be less than `cols`. Of course, it should also
    /// match with sender input.
    fn receive<C: AbstractChannel, RNG: CryptoRng + RngCore>(
        &mut self,
        channel: &mut C,
        rng: &mut RNG,
    ) -> Result<Vec<Self::Msg>, Error>;
<<<<<<< HEAD
}
*/
=======
}
>>>>>>> b0701f2e
<|MERGE_RESOLUTION|>--- conflicted
+++ resolved
@@ -11,7 +11,7 @@
 pub mod sp_svole;
 pub mod svole_lpn;
 
-/*use crate::errors::Error;
+use crate::errors::Error;
 use rand_core::{CryptoRng, RngCore};
 use scuttlebutt::{field::FiniteField as FF, AbstractChannel};
 
@@ -23,7 +23,8 @@
     /// Message type, restricted to types that are mutably-dereferencable as
     /// `u8` arrays, and implements Finite Field trait.
     type Msg: FF;
-    /// Runs any one-time initialization.
+    /// Runs any one-time initialization with secure LPN parameters, k (rows), n (cols), t (weight), and a constant `d`
+    /// used in `d-linear` codes. Also note the fact that `rows < cols` and `d < cols`.
     fn init<C: AbstractChannel, RNG: CryptoRng + RngCore>(
         channel: &mut C,
         rows: usize,
@@ -41,9 +42,7 @@
     /// `k + t + r` voles can be used as base voles to the next iteration and the remaining ones are usable voles. Of course, all of the voles
     /// satisfies the vole correlation,
     /// i.e, outputs `u` and `w` such that `w = u'Δ + v` holds. Note that `u'` is the converted vector from
-    /// `u` to the vector of elements of the extended field `FE`. `weight` represents the hamming weight of the
-    /// error vecor `e` used in the LPN assumption and is suppose to be less than `cols`. Of course, it should also
-    /// match with receiver input.
+    /// `u` to the vector of elements of the extended field `FE`.
     fn send<C: AbstractChannel, RNG: CryptoRng + RngCore>(
         &mut self,
         channel: &mut C,
@@ -59,9 +58,8 @@
     /// Message type, restricted to types that are mutably-dereferencable as
     /// `u8` arrays, and implements Finite Field trait.
     type Msg: FF;
-    /// Runs any one-time initialization. `rows` and `cols` represent the the number of rows and columns of the
-    /// matrix used in the LPN assumption, and `d` represent small constant used in `d-local linear codes` where each
-    /// column of the matrix holds `d` non-zero entries uniformly. Also note that it is assumed, `rows < cols` and `d < cols`.
+    /// Runs any one-time initialization with secure LPN parameters, `k (rows)`, `n (cols)`, `t (weight)`, and a constant `d`
+    /// used in `d-linear` codes. Also note the fact that `rows < cols` and `d < cols`.
     fn init<C: AbstractChannel, RNG: CryptoRng + RngCore>(
         channel: &mut C,
         rows: usize,
@@ -76,19 +74,14 @@
     ) -> Result<Self, Error>;
     /// Returns the receiver's choice during the OT call.
     fn delta(&self) -> Self::Msg;
-    /// This procedure can be run multiple times and produces `cols - rows` sVole correlations,
+    /// This procedure can be run multiple times by passing base voles of length `k + t + r` and produces `n` number of lpn voles among which
+    /// `k + t + r` voles can be used as base voles to the next iteration and the remaining ones are usable voles. Of course, all of the voles
+    /// satisfies the vole correlation,
     /// i.e, outputs `u` and `w` such that `w = u'Δ + v` holds. Note that `u'` is the converted vector from
-    /// `u` to the vector of elements of the extended field `FE`. `weight` represents the hamming weight of the
-    /// error vecor `e` used in the LPN assumption and is suppose to be less than `cols`. Of course, it should also
-    /// match with sender input.
+    /// `u` to the vector of elements of the extended field `FE`.
     fn receive<C: AbstractChannel, RNG: CryptoRng + RngCore>(
         &mut self,
         channel: &mut C,
         rng: &mut RNG,
     ) -> Result<Vec<Self::Msg>, Error>;
-<<<<<<< HEAD
-}
-*/
-=======
-}
->>>>>>> b0701f2e
+}