--- conflicted
+++ resolved
@@ -9,14 +9,9 @@
 //!
 pub mod base_svole;
 pub mod copee;
-<<<<<<< HEAD
-pub mod svole_ext;
-/// sVole related helper functions.
-pub mod svole_utils;
-=======
+mod svole_ext;
 mod utils;
 
->>>>>>> ec05070b
 use crate::errors::Error;
 use rand_core::{CryptoRng, RngCore};
 use scuttlebutt::{field::FiniteField as FF, AbstractChannel};
