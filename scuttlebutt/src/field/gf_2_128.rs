--- conflicted
+++ resolved
@@ -304,16 +304,8 @@
     const MULTIPLICATIVE_GROUP_ORDER: u128 = u128::max_value();
 
     const MODULUS: u128 = 2;
-<<<<<<< HEAD
-
-    fn generator() -> Self {
-        // See the conversation here: https://mattermost.galois.com/galwegians/pl/63smzhk9qbnrbbsb1hi6xpejmc
-        Gf128(2)
-    }
-=======
     // See the conversation here: https://mattermost.galois.com/galwegians/pl/63smzhk9qbnrbbsb1hi6xpejmc
     const GENERATOR: Self = Gf128(2);
->>>>>>> e610781c
 
     const ZERO: Self = Gf128(0);
 
