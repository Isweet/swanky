--- conflicted
+++ resolved
@@ -308,17 +308,11 @@
     const GENERATOR: Self = Gf128(2);
 
     const ZERO: Self = Gf128(0);
-<<<<<<< HEAD
-
-    const ONE: Self = Gf128(1);
-=======
-
     const ONE: Self = Gf128(1);
 
     fn multiply_by_prime_subfield(&self, pf: Self::PrimeField) -> Self {
         Self::conditional_select(&Self::ZERO, &self, pf.ct_eq(&F2::ONE))
     }
->>>>>>> c50d4563
 }
 
 field_ops!(Gf128);
